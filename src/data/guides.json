--- conflicted
+++ resolved
@@ -260,11 +260,7 @@
       {
         "name": "Padisarah route",
         "desc": "**Padisarah ${Padisarah}** can found near Sumeru City and are being sold by [**Jut**](https://cdn.discordapp.com/attachments/1015428610942832660/1016716793924042784/Jut.png) (up to 5 times per 3 days).\n\n> A holy and noble plant. The conditions for growth in its environment are very demanding. The flower buds can be processed to make valuable spices.",
-<<<<<<< HEAD
         "img": "https://cdn.discordapp.com/attachments/1015428610942832660/1032418333989023844/Padisarah.png",
-=======
-        "img": "https://cdn.discordapp.com/attachments/1015428610942832660/1032374749197770782/Padisarah.png",
->>>>>>> 92bf3ee7
         "credits": "Soul",
         "links": {
           "material": ["Padisarah"]
